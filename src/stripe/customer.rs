--- conflicted
+++ resolved
@@ -310,11 +310,7 @@
     /// customer = cust.async_update(auth).await?;
     /// ```ignore
     pub async fn async_update(&self, creds: Auth) -> Result<Self, crate::error::PayupError> {
-<<<<<<< HEAD
-        let request = reqwest::Client::new()
-=======
-        let request = get_shared_client()
->>>>>>> 4a2e839c
+        let request = get_shared_client()
             .post(format!(
                 "https://api.stripe.com/v1/customers/{}",
                 self.clone().id.ok_or_else(|| crate::error::PayupError::ValidationError("Customer ID is required for update".to_string()))?
